--- conflicted
+++ resolved
@@ -4,7 +4,6 @@
 
 ## 🚀 Features
 
-<<<<<<< HEAD
 - **Smart Task Classification**: Automatically categorizes tasks using BERT embeddings and TF-IDF features
 - **Priority Prediction**: Predicts task priority using XGBoost with advanced feature engineering
 - **Interactive Dashboard**: User-friendly Streamlit interface with multiple pages
@@ -12,33 +11,6 @@
 - **Deadline Alerts**: Automated deadline tracking and overdue task notifications
 - **Similar Task Finder**: AI-powered task similarity matching
 - **Data Export**: Easy export functionality for task data
-=======
-```
-.
-├── README.md
-├── requirements.txt
-├── task_management_analysis.py
-├── task_managment_project.ipynb
-└── jira_dataset.csv
-```
-
-## Features
-
-- Data loading and exploration
-- Exploratory Data Analysis (EDA)
-- Text preprocessing using NLTK
-- Feature engineering with TF-IDF and Word2Vec
-- Machine learning models (Naive Bayes and SVM)
-- Model evaluation and visualization
-
-## Setup Instructions
-
-1. Clone the repository:
-```bash
-git clone (https://github.com/Harshkkk6/-AI-Powered-Task-Management-System.git)
-cd AI-Powered-Task-Management-System
-```
->>>>>>> 2cc008c8
 
 ## 📋 Project Structure
 
@@ -66,7 +38,7 @@
 
 1. **Clone the repository:**
    ```bash
-   git clone https://github.com/yourusername/AI-Powered-Task-Management-System.git
+   git clone https://github.com/Harshkkk6/-AI-Powered-Task-Management-System.git
    cd AI-Powered-Task-Management-System
    ```
 
